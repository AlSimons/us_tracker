from sqlalchemy import create_engine
from sqlalchemy.orm import sessionmaker, relationship
from sqlalchemy.orm.exc import NoResultFound
from database_schema import Base, Location, Datum, LastDate
from file_handling import get_files, filename_to_ordinal_date, \
    ordinal_date_to_string
from state_abbreviations import state_abbreviations

from mysql_credentials import username, password
from datetime import datetime

import csv
from datetime import datetime
import os
import sys


DATABASE_NAME = 'mysql+mysqlconnector://{}:{}@localhost/covid_data'
JHU_DATA_DIRECTORY = r'..\COVID-19\csse_covid_19_data\csse_covid_19_daily_reports'


def process_line(session, levels, line, ordinal_date):

    # First get the location record.
    location = get_location(session, levels, line)

    # Now get the rest of the information from the line.
    # We know that this one will be unique, so construct the record from
    # scratch.
    d = Datum()
    d.ordinal_date = ordinal_date
    # Sometimes these column values are blank. Use zero.
    try:
        d.confirmed = int(line['Confirmed'])
    except ValueError:
        d.confirmed = 0
    try:
        d.deaths = int(line['Deaths'])
    except ValueError:
        d.deaths = 0
    try:
        d.recovered = int(line['Recovered'])
    except ValueError:
        d.recovered = 0
    try:
        d.active = int(line['Active'])
    except (ValueError, KeyError):
        d.active = 0
    try:
        d.incidence_rate = float(line['Incidence_rate'])
    except(ValueError, KeyError):
        d.incidence_rate = 0.0
    try:
        d.case_fatality_ration = line['Case-Fatality_Ratio']
    except (ValueError, KeyError):
        d.case_fatality_ration = 0.0

    location.data.append(d)

    session.commit()


def update_latest_ordinal_date(session, ordinal_date):
    """
    We don't want to reprocess a file that has already been loaded, so as
    each file is completed we record the date of the just completed file.
    When we're scanning the directory for files to load, we skip any before
    or on this date.
    :param session: The sqlalchemy orm session.
    :param ordinal_date: The ordinal date of the just completed file
    :return: None
    """
    try:
        # This should succeed except for the very first time we process a file.
        last_date = session.query(LastDate).filter(LastDate.ordinal_date).one()
        last_date.ordinal_date = ordinal_date
        last_date.date_string = ordinal_date_to_string(ordinal_date)
    except NoResultFound:
        last_date = LastDate()
        last_date.ordinal_date = ordinal_date
        last_date.date_string = ordinal_date_to_string(ordinal_date)
        session.add(last_date)
    session.commit()


def fix_admin1(admin1):
    """
    Early files didn't have an admin2 field.  When JHU wanted to go to a finer
    granularity than the US state, they combined the admin2 and state into
    the state column, for instance, "Boston, MA".  This routine is used to
    split those elements out.  The state was almost always abbreviated, so
    we also expand the state to the full spelling to match the representation in
    later files.
    :param admin1:
    :return: admin2, (expanded) admin1
    """
    admin2, abbreviated_admin1 = [x.strip() for x in admin1.split(',')]

    if abbreviated_admin1 in state_abbreviations:
        return admin2, state_abbreviations[abbreviated_admin1]

    if '(' in abbreviated_admin1:
        abbreviated_admin1, parenthetical = [x.strip() for x in
                                             abbreviated_admin1.split('(')]
        if abbreviated_admin1 in state_abbreviations:
            return admin2, state_abbreviations[abbreviated_admin1] + \
                ' (' + parenthetical

    # A real oddball in 3-14 and 3-15.
    if admin2 == 'Virgin Islands' and abbreviated_admin1 == 'U.S.':
        return None, admin2

    # A known instance that is fine, so don't warn about it.
    if abbreviated_admin1 != 'Sint Eustatius and Saba':
        print("Not found:", abbreviated_admin1)

    return None, admin1


def fix_jhu_key(jhu_key):
    # Some JHU Combined Keys are built wrong, and have leading commas.
    # Get rid of them.
    while jhu_key[1] == ',':
        jhu_key = jhu_key[1:]
    return jhu_key


def get_location(session, levels, line):
    country = line[levels[0]]
    admin1 = line[levels[1]]
    if levels[2] is not None:
        admin2 = line[levels[2]]
    else:
        admin2 = None

    if not admin2 and ',' in admin1:
        admin2, admin1 = fix_admin1(admin1)

    if 'Combined_Key' in line:
        jhu_key = line['Combined_Key']
        if jhu_key[1] == ',':
            jhu_key = fix_jhu_key(jhu_key)
    else:
        # Have to construct it from Admin2, State, and Country
        # if they exist and are non-null. Also change empty strings to
        # None, to get nulls in the DB
        if not admin1:
            # Not admin1 implies not admin2
            jhu_key = country
            admin1 = None
            admin2 = None
        elif not admin2:
            jhu_key = ', '.join([admin1, country])
            admin2 = None
        else:
            jhu_key = ', '.join([admin2, admin1, country])

    # Change empty strings to None, to get null in DB
    if admin1 == '':
        admin1 = None
    if admin2 == '':
        admin2 = None

    # Do query to try to get location record here.

    try:
        location = session.query(Location).\
            filter(Location.jhu_key == jhu_key).one()
        return location

    except NoResultFound:
        # Continue processing this routine.
        pass

    # This location was not in the database.  Need to add it.
    location = Location()
    location.country = country
    location.admin1 = admin1
    location.admin2 = admin2
    location.jhu_key = jhu_key
    # Don't try to insert a null string FIPS. sqlite takes it; mysql doesn't.
    if 'FIPS' in line and line['FIPS']:
        try:
            location.fips = int(line['FIPS'])
        except ValueError:
            # If the int conversion didn't work, simply skip it.
            pass
    session.add(location)
    session.commit()
    return location


def process_one_jhu_file(session, filepath, ordinal_date):
    with open(filepath) as f:
        reader = csv.DictReader(f)
        fields = reader.fieldnames
        # The column headers in the daily report files are not completely
        # uniform, but close enough that we can figure out which ones to
        # use.  Initially, levels is ['Country', 'State', 'Admin2']. We
        # fix it here.
        levels = ['Country', 'State', 'Admin2']
        for n in range(len(levels)):
            found = False
            for field in fields:
                if levels[n] in field:
                    levels[n] = field
                    found = True
                    break
            if not found:
                # Need to find Country and State. Admin2 is optional.
                # Very early files don't have it.
                if n != 2:
                    raise ValueError(
                        "Couldn't find required location column header {} in {}".\
                            format(levels[n], fields))
                else:
                    levels[n] = None  # No Admin2 this file.

        for line in reader:
            process_line(session, levels, line, ordinal_date)

    # After the file is completed, update the latest ordinal_date_processed.
    update_latest_ordinal_date(session, ordinal_date)


def read_jhu_files(session):
    # Get the files to process
    files = get_files(JHU_DATA_DIRECTORY)

    # Get the last date already processed.  Don't want to re-do any data.
    try:
        last_ordinal_date_processed = session.query(LastDate).one().ordinal_date
    except NoResultFound:
        # Nothing in the DB so far means we haven't processed any files.
        last_ordinal_date_processed = 0

    # For each file get the associated date.
    for filename in files:
        ordinal_date = filename_to_ordinal_date(filename)
        # Have we already processed this one?
        if ordinal_date <= last_ordinal_date_processed:
            continue

        print("Processing", ordinal_date_to_string(ordinal_date), datetime.now())
        process_one_jhu_file(session,
                             os.path.join(JHU_DATA_DIRECTORY, filename),
                             ordinal_date)
    print(datetime.now())
<<<<<<< HEAD
=======

>>>>>>> 83996a7f

def create_database(engine):
    Base.metadata.create_all(engine)


def main():
    engine = create_engine(DATABASE_NAME.format(username, password), echo=False)
    create_database(engine)

    Session = sessionmaker(bind=engine)
    session = Session()

    read_jhu_files(session)


if __name__ == '__main__':
    main()<|MERGE_RESOLUTION|>--- conflicted
+++ resolved
@@ -246,10 +246,7 @@
                              os.path.join(JHU_DATA_DIRECTORY, filename),
                              ordinal_date)
     print(datetime.now())
-<<<<<<< HEAD
-=======
-
->>>>>>> 83996a7f
+
 
 def create_database(engine):
     Base.metadata.create_all(engine)
