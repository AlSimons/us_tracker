#!/usr/bin/env python3

# Standard library
import argparse
import datetime
import matplotlib.pyplot as plt
import matplotlib.dates as mdates
import os
import re
import statistics
import sys

# Project imports
from file_handling import get_files
from database_schema import Base, Location, Datum, LastDate

# SQL Alchemy imports
from sqlalchemy import create_engine, text, MetaData, Table, func, select
from sqlalchemy.orm import sessionmaker, relationship
from sqlalchemy.orm.exc import NoResultFound


# Number of days to include in the X days rolling average plots
ROLLING_AVERAGE_DAYS = 7

# Max days to display in the plots
DISPLAY_DAYS = 160

# Compare current death count to confirmed cases X days ago to compute death
# rate percentage, since death usually lags diagnosis. Most important for areas
# with rapidly increasing case loads, which would otherwise show an artificially
# low death rate.
DEATHS_LAG = 10

DATABASE_NAME = r'sqlite:///us_tracker\covid_data_RELOAD.db'
POPULATION_FILE = r'us_tracker\populations.csv'


class ColumnInfo:
    def __init__(self, field,
                 computed_type, depended_field):
        self.field = field
        self.computed_type = computed_type
        self.depended_field = depended_field


class Day:
    columns = None
    all_days = []
    day_hash = {}
    past_accelerations = []

    def __init__(self, date,
                 conf_num, deaths_num,
                 parent_conf_num, parent_deaths_num):
        self.date = date
        Day.all_days.append(self)
        Day.day_hash[date] = self
        for column in Day.columns:
            setattr(self, column.field, 0)
        self.conf_num = conf_num
        self.deaths_num = deaths_num
        self.parent_conf_num = parent_conf_num
        self.parent_deaths_num = parent_deaths_num

    @staticmethod
    def set_columns(_columns):
        Day.columns = _columns

    @staticmethod
    def set_data(location_data, parent_data):
        # Sanity check, since we're going to walk the two result lists
        # in parallel.
        if len(location_data) != len(parent_data):
            sys.exit("How are the lengths of the two results different: {} {}?". \
                     format(len(location_data), len(parent_data)))
        found_first = False
        for n in range(len(location_data)):
            # Skip any data before first case for the location.
            if not found_first and location_data[n][1] == 0:
                continue

            # OK, let's create days!
            Day(ordinal_date_to_string(location_data[n][0], True),
                location_data[n][1], location_data[n][2],
                parent_data[n][1], parent_data[n][2])

    def compute_vel_acc(self, prev, dependence_type):
        # This handles velocity and acceleration, not smoothed acceleration.
        for column in Day.columns:
            if column.computed_type == dependence_type:
                target_field = column.field
                dep_field = column.depended_field
                try:
                    cur_dep = getattr(self, dep_field)
                except AttributeError:
                    cur_dep = 0
                try:
                    prev_dep = getattr(prev, dep_field)
                except AttributeError:
                    prev_dep = 0
                setattr(self, target_field, cur_dep - prev_dep)

    def compute_pct(self):
        for column in Day.columns:
            if column.computed_type == 'pct':
                target_field = column.field
                depended_field = column.depended_field
                depended_field2 = column.depended_field2
                try:
                    value = getattr(self, depended_field)
                except AttributeError:
                    value = 0
                base = getattr(self, depended_field2)
                try:
                    pct = round(100.0 * (value / base), 1)
                except ZeroDivisionError:
                    pct = ''
                setattr(self, target_field, pct)

    @staticmethod
    def compute_pcts_velocities_accelerations():
        for n in range(1, len(Day.all_days)):
            today = Day.all_days[n]
            yesterday = Day.all_days[n-1]
            today.compute_pct()
            today.compute_vel_acc(yesterday, 'vel')
            today.compute_vel_acc(yesterday, 'acc')

    @staticmethod
    def compute_rolling_average():
        for column in Day.columns:
            if column.computed_type == 'rolling_average':
                Day.past_accelerations = []
                for day in Day.all_days:
                    try:
                        avg = getattr(day, column.depended_field)
                    except AttributeError:
                        avg = 0
                    Day.past_accelerations.append(avg)

                    setattr(day, column.field,
                            round(statistics.mean(
                                Day.past_accelerations[-ROLLING_AVERAGE_DAYS:]),
                                2))

    def __str__(self):
        out = '{}\t'.format(self.date)
        for column in Day.columns:
            out += str(getattr(self, column.field)) + '\t'
            out += str(self.parent_conf_num) + '\t'
            out += str(self.parent_deaths_num)
        return out


def parse_args():
    parser = argparse.ArgumentParser()
    parser.add_argument('-1', '--admin1',
                        help="Specify admin-1 level group (e.g., country)")
    parser.add_argument(
        '-2', '--admin2',
        help="Specify admin-2 level group (e.g., state / province)")
    parser.add_argument(
        '-3', '--admin3',
        help="Specify admin-3 level group (e.g., city / county)")
    parser.add_argument('--parent-1',
                        help="Country to use for percentage computation")
    parser.add_argument('--parent-2',
                        help="State to use for percentage computation")
    parser.add_argument('--parent-global', action="store_true",
                        help="Compute percentage of global cases.")
    args = parser.parse_args()
    return args


def get_population(focus):
    with open(POPULATION_FILE) as f:
        for line in f:
            parts = line.strip().split(',')
            if parts and parts[0] == focus:
                return int(parts[1])
    # Use zero as the "no data" flag, since no entity will have a population
    # of zero
    return 0


def define_columns():
    columns_defs = [
        ColumnInfo('conf_num', '', ''),
        ColumnInfo('daily_conf', 'vel', 'conf_num'),
        ColumnInfo('avg_daily_conf', 'rolling_average', 'daily_conf'),
        ColumnInfo('deaths_num', '', ''),
        ColumnInfo('daily_deaths', 'vel', 'deaths_num'),
        ColumnInfo('avg_daily_deaths', 'rolling_average', 'daily_deaths'),
    ]
    return columns_defs


def one_plot(dates, values, focus, position, title, color):
    plt.subplot(position)
    plt.title(focus + " " + title)
    plt.xticks(rotation=90)
    # Set x-axis major ticks to weekly interval, on Mondays
    #### plt.xaxis.set_major_locator(mdates.WeekdayLocator(byweekday=mdates.MONDAY))
    # Format x-tick labels as 3-letter month name and day number
    #### plt.xaxis.set_major_formatter(mdates.DateFormatter('%b %d'));
    plt.plot(dates, values, color + '-')
    axes = plt.gca()
    axes.set_ylim(bottom=0)


def plot_it(focus, parent_focus):
    dates = []
    conf_vel = []
    conf_num = []
    conf_accel = []
    deaths = []
    deaths_vel = []
    deaths_acc = []
    # Percent of parent
    conf_pop = []
    deaths_pop = []

    doing_parents = Day.all_days[-1].parent_conf_num > 0

    for day in Day.all_days[-DISPLAY_DAYS:]:
        dates.append(day.date)
        conf_num.append(day.conf_num)
        conf_vel.append(day.daily_conf)
        conf_accel.append(day.avg_daily_conf)
        deaths.append(day.deaths_num)
        deaths_vel.append(day.daily_deaths)
        deaths_acc.append(day.avg_daily_deaths)
        if doing_parents:
            if day.parent_conf_num > 0:
                conf_pop.append((day.conf_num / day.parent_conf_num) * 100)
            else:
                conf_pop.append(0.0)
            if day.parent_deaths_num > 0:
                deaths_pop.append((day.deaths_num / day.parent_deaths_num) *
                                  100)
            else:
                deaths_pop.append(0.0)

            # Layout of the charts depends on whether we are doing parents.
            # We're still in "if doing_parents:"
            conf_num_pos = 241
            conf_daily_pos = 242
            conf_roll_avg_pos = 243
            conf_pop_pos = 244
            deaths_num_pos = 245
            deaths_daily_pos = 246
            deaths_roll_avg_pos = 247
            deaths_pop_pos = 248
        else:
            # No display of parents percentage
            conf_num_pos = 231
            conf_daily_pos = 232
            conf_roll_avg_pos = 233
            deaths_num_pos = 234
            deaths_daily_pos = 235
            deaths_roll_avg_pos = 236

    focus_population = get_population(focus)

    if doing_parents:
        parent_population = get_population(parent_focus)
        if parent_population > 0 and focus_population > 0:
            percent_of_parent_population = \
                100 * focus_population / parent_population
            percent_of_parent_pop_str = " ({}%)".\
                format(round(percent_of_parent_population, 2))
        else:
            percent_of_parent_pop_str = ""

    plt.figure(figsize=(19, 9), num='{} COVID-19 History ({} days)'.
               format(focus, len(dates)))
    plt.subplots_adjust(hspace=.27, wspace=.16,
                        top=.97, bottom=.07,
                        left=.06, right=.97)

    if focus_population > 0:
        confirmed_percentage = " {}%".\
            format(round(100 * conf_num[-1] / focus_population, 2))
    else:
        confirmed_percentage = ""

    one_plot(dates, conf_num, focus, conf_num_pos, "{:,} Confirmed Cases {}".
             format(conf_num[-1], confirmed_percentage), 'g')
    # The number will print with a minus sign if < 0, so we only need to
    # add the "+" if >= 0.
    sign = "+" if conf_vel[-1] > 0 else ""
    one_plot(dates, conf_vel, focus, conf_daily_pos,
             "{:,} Daily New Cases {}{}%".
             format(conf_vel[-1], sign,
                    round(100 * conf_vel[-1] / conf_num[-2], 2)),
             'y')
    sign = "+" if conf_accel[-1] > conf_accel[-2] else ""
    one_plot(dates, conf_accel, focus, conf_roll_avg_pos,
             "{:,} {} Day Avg New Cases {}{}%".
             format(conf_accel[-1],
                    min(len(dates), ROLLING_AVERAGE_DAYS),
                    sign,
                    round(100 *
                          (conf_accel[-1] - conf_accel[-2]) / conf_accel[-2],
                          2)), 'k')
    if doing_parents:
        one_plot(dates, conf_pop, focus, conf_pop_pos,
                 "{}% of {} cases{}".
                 format(round(conf_pop[-1], 2), parent_focus,
                        percent_of_parent_pop_str), 'k')
    try:
        one_plot(dates, deaths, focus, deaths_num_pos, "{:,} Deaths Cumulative: {}%".
                 format(deaths[-1],
                        round((deaths[-1] /
                               conf_num[-(DEATHS_LAG + 1)]) * 100, 1)),
                 'r')
    except IndexError:
        print("No data found for {}".format(focus))
        sys.exit()
    sign = "+" if deaths_vel[-1] > deaths_vel[-2] else ""
    one_plot(dates, deaths_vel, focus, deaths_daily_pos, "{:,} Daily New Deaths {}{}%".
             format(deaths_vel[-1], sign,
                    round(100 * deaths_vel[-1] / deaths[-2], 2)), 'b')
    try:
        deaths_inc_pct_sign = "-" if deaths_acc[-1] < deaths_acc[-2] else ""
        deaths_inc_pct_str = "{}{}%".format(
            deaths_inc_pct_sign, round(
                100 * (deaths_acc[-1] - deaths_acc[-2]) / deaths_acc[-2], 2))
    except ZeroDivisionError:
        deaths_inc_pct_str = ""

    one_plot(dates, deaths_acc, focus, deaths_roll_avg_pos,
             "{} {} Day Rolling Avg Deaths {}{}".
             format(deaths_acc[-1],
                    min(len(dates), ROLLING_AVERAGE_DAYS),
                    sign, deaths_inc_pct_str), 'k')
    if doing_parents:
        one_plot(dates, deaths_pop, focus, deaths_pop_pos,
                 "{}% of {} deaths{}".
                 format(round(deaths_pop[-1], 2), parent_focus,
                        percent_of_parent_pop_str), 'k')
    plt.show()


def get_level_focus(args):
    focuses = [None, None, None]
    worldwide = True
    if args.admin1:
        # Summarize a country
        focuses[0] = args.admin1
        worldwide = False
    if args.admin2:
        # Summarize a state / province
        focuses[1] = args.admin2
        worldwide = False
    if args.admin3:
        # Summarize a city / county
        focuses[2] = args.admin3
        worldwide = False
    return worldwide, focuses


def get_parent_level_focus(args):
    if args.parent_global:
        return None, 'Global'

    if args.parent_1:
        # Summarize a country
        return 'Country', args.parent_1

    if args.parent_2:
        # Summarize a state / province
        return 'State', args.parent_2

    # No parent display requested.
    return None, None


<<<<<<< HEAD
=======
engine = None


def get_engine():
    global engine
    if engine is None:
        engine = create_engine(DATABASE_NAME, echo=True)
    return engine


def get_tables_and_connection():
    eng = get_engine()
    metadata = MetaData()
    location_table = \
        Table('location', metadata, autoload=True,
              autoload_with=engine)
    datum_table = \
        Table('datum', metadata, autoload=True,
              autoload_with=engine)
    conn = engine.connect()
    return location_table, datum_table, eng


def ordinal_date_to_string(ordinal, mmdd=False):
    date_string = str(datetime.datetime.fromordinal(ordinal).date())
    if mmdd:
        date_string = date_string[5:]
    return date_string


def get_data_from_db(focuses, worldwide, parent_level, parent_focus):
    """
    First we get a list of all the jhu_keys in the requested focus.
    Then we will get all the data for those location keys.
    :param focuses: a list of [country, admin1, admin2] describing the location
        we want to plot.  For instance, ['US', None, None], or
        [None, 'Arizona', None].
    :param worldwide: True if we are going for global statistics.
    :param parent_level:
    :param parent_focus:
    :return:
    """
    location, datum, conn = get_tables_and_connection()
    engine = get_engine()
    focus_texts = []
    base_query_text = """
    SELECT 
            datum.ordinal_date AS odate, 
            SUM(datum.confirmed) AS conf,
            SUM(datum.deaths) AS deaths
        FROM datum, location WHERE 
    """

    # Build the location's where based on the focuses
    if focuses[0] is not None:
        focus_texts.append('country == "{}"'.format(focuses[0]))
    if focuses[1] is not None:
        focus_texts.append('admin1 == "{}"'.format(focuses[1]))
    if focuses[2] is not None:
        focus_texts.append('admin2 == "{}"'.format(focuses[2]))

    if focus_texts:
        where_clause = ' AND '.join(focus_texts) + ' AND '
    else:
        where_clause = ''

    query_tail = """
        location.jhu_key = datum.location_jhu_key
    GROUP BY odate ORDER BY odate
    """
    query_text = base_query_text + where_clause + query_tail

    # The query result is a generator like object.  We will need to do
    # a few things that require a list.
    location_result = list(conn.execute(text(query_text)))

    # Now work on the parent where clause
    if parent_focus is None:
        # Nothing left to do.
        return location_result, None

    if parent_focus == 'Global':
        where_clause = ''
    elif parent_level == 'Country':
        where_clause = 'country = "{}"'.format(parent_focus)
    elif parent_level == 'State':
        where_clause = 'admin1 = "{}"'.format(parent_focus)
    else:
        sys.exit("Huh? Can't figure out parent")

    # Is is likely that the parent has more (earlier) data than the location.
    # Only get the parent data from the start of the location's data
    date_limit_text = "odate >= {} AND ".format(location_result[0][0])
    query_text = base_query_text + where_clause + ' AND ' + \
                 date_limit_text + query_tail
    parent_result = list(conn.execute(text(query_text)))

    return location_result, parent_result


>>>>>>> f20ffca2
def main():
    args = parse_args()
    columns = define_columns()
    Day.set_columns(columns)

    worldwide, focuses = get_level_focus(args)

    parent_level, parent_focus = get_parent_level_focus(args)

    location_data, parent_data = get_data_from_db(focuses, worldwide,
                                                  parent_level, parent_focus)
    Day.set_data(location_data, parent_data)

    Day.compute_pcts_velocities_accelerations()
    Day.compute_rolling_average()

    # Use the finest grain focus that was specified
    focus = 'Global'
    for n in range(2, -1, -1):
        if focuses[n] is not None:
            focus = focuses[n]
            break
    plot_it(focus, parent_focus)


if __name__ == '__main__':
    main()<|MERGE_RESOLUTION|>--- conflicted
+++ resolved
@@ -377,15 +377,13 @@
     return None, None
 
 
-<<<<<<< HEAD
-=======
 engine = None
 
 
 def get_engine():
     global engine
     if engine is None:
-        engine = create_engine(DATABASE_NAME, echo=True)
+        engine = create_engine(DATABASE_NAME, echo=False)
     return engine
 
 
@@ -479,7 +477,6 @@
     return location_result, parent_result
 
 
->>>>>>> f20ffca2
 def main():
     args = parse_args()
     columns = define_columns()
